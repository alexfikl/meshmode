--- conflicted
+++ resolved
@@ -15,17 +15,11 @@
             generate_icosphere, generate_icosahedron,
             generate_torus)
     #mesh = generate_icosphere(1, order=order)
-<<<<<<< HEAD
     #mesh = generate_icosahedron(1, order=order)
     mesh = generate_torus(3, 1, order=order)
     from meshmode.mesh.refinement import Refiner
     r = Refiner(mesh)
     #mesh = r.refine(0)
-=======
-    mesh = generate_icosahedron(1, order=order)
-    #mesh = generate_torus(3, 1, order=order)
-
->>>>>>> ff68a437
     from meshmode.discretization import Discretization
     from meshmode.discretization.poly_element import \
             PolynomialWarpAndBlendGroupFactory
@@ -34,7 +28,7 @@
             cl_ctx, mesh, PolynomialWarpAndBlendGroupFactory(order))
 
     from meshmode.discretization.visualization import make_visualizer
-    vis = make_visualizer(queue, discr, order)
+    vis = make_visualizer(queue, discr, order=1)
     os.remove("geometry.vtu")
     os.remove("connectivity.vtu")
     vis.write_vtk_file("geometry.vtu", [
