--- conflicted
+++ resolved
@@ -22,9 +22,10 @@
 
 
 import numpy as np
-
-
-<<<<<<< HEAD
+import itertools
+from six.moves import range
+
+
 class TreeRayNode(object):
     """Describes a ray as a tree, this class represents each node in this tree
     .. attribute:: left
@@ -39,110 +40,8 @@
     .. attribute:: adjacent_elements
         List containing elements indices of elements adjacent
         to this ray segment.
-=======
-# {{{ simple, no-connectivity refinement
-
-def _refine_simplex_el_group(grp, refine_flags, vertex_nr_base):
-    from pytools import (
-            generate_nonnegative_integer_tuples_summing_to_at_most as gnitstam)
-    from modepy.tools import submesh
-
-    node_tuples = gnitstam(2, grp.dim)
-    template = submesh(node_tuples)
-
-    nrefined_elements = np.sum(refine_flags != 0)
-
-    old_vertex_tuples = (
-            [(0,) * grp.dim]
-            + [(0,)*i + (2,) + (0,)*(grp.dim-1-i) for i in range(grp.dim)])
-    new_vertex_tuples = [
-            vertex_tuple
-            for vertex_tuple in node_tuples
-            if vertex_tuple not in old_vertex_tuples]
-
-    new_unit_nodes = np.array(new_vertex_tuples, dtype=grp.nodes.dtype) - 1
-
-    nnew_vertices = nrefined_elements * len(new_vertex_tuples)
-    ambient_dim = grp.nodes.shape[0]
-    new_vertices = np.empty((nnew_vertices, ambient_dim))
-
-    nnew_elements = (len(template) - 1) * nrefined_elements
-    new_vertex_indices = np.empty(
-            (nnew_elements, grp.dim+1),
-            dtype=grp.vertex_indices.dtype)
-
-    new_nodes = np.empty(
-            (ambient_dim, nnew_elements, grp.nunit_nodes),
-            dtype=grp.nodes.dtype)
-
-    inew_vertex = vertex_nr_base
-    inew_el = 0
-    for iel in xrange(grp.nelements):
-        if not refine_flags[iel]:
-            new_nodes[:, inew_el, :] = grp.nodes[:, iel, :]
-
-            # old vertices always keep their numbers
-            new_vertex_indices[inew_el, :] = grp.vertex_indices[iel, :]
-            continue
-
-        el_vertex_indices = grp.vertex_indices[iel, :]
-
-
-
-
-
-
-
-
-
-
-
-
-    from meshmode.mesh import SimplexElementGroup
-    new_grp = SimplexElementGroup(grp.order, new_vertex_indices,
-            new_nodes, unit_nodes=grp.unit_nodes)
-
-    return new_vertices, new_grp
-
-
-def refine_without_connectivity(mesh, refine_flags):
-    vertex_chunks = [mesh.vertices]
-    nvertices = mesh.vertices.shape[1]
-
-    groups = []
-
-    from meshmode.mesh import SimplexElementGroup, Mesh
-    for grp in mesh.groups:
-        if isinstance(grp, SimplexElementGroup):
-            enb = grp.element_nr_base
-            added_vertices, new_grp = _refine_simplex_el_group(
-                    grp, refine_flags[enb:enb+grp.nelements], nvertices)
-
-            vertex_chunks.append(added_vertices)
-            groups.append(new_grp)
-        else:
-            raise NotImplementedError("refining element group of type %s"
-                    % type(grp).__name__)
-
-    vertices = np.hstack(vertex_chunks)
-
-    if all(grp.dim == 1 for grp in groups):
-        # For meshes that are exclusively 1D, deducing connectivity from vertex
-        # indices is still OK. For everyone else, not really.
-
-        connectivity = None
-    else:
-        connectivity = False
-
-    return Mesh(vertices, groups, element_connectivity=connectivity)
-
-# }}}
-
-
-class _SplitFaceRecord(object):
->>>>>>> 55afd1db
     """
-    def __init__(self, left_vertex, right_vertex, adjacent_elements = []):
+    def __init__(self, left_vertex, right_vertex, adjacent_elements=[]):
         import copy
         self.left = None
         self.right = None
@@ -153,16 +52,15 @@
         self.adjacent_elements = copy.deepcopy(adjacent_elements)
         self.adjacent_add_diff = []
 
+
 class Refiner(object):
     def __init__(self, mesh):
-        #print 'herlkjjlkjasdf'
-        from llist import dllist, dllistnode
-        from meshmode.mesh.tesselate  import tesselatetet, tesselatetri
+        from meshmode.mesh.tesselate import tesselatetet, tesselatetri
         self.lazy = False
         self.seen_tuple = {}
         tri_node_tuples, tri_result = tesselatetri()
         tet_node_tuples, tet_result = tesselatetet()
-        print tri_node_tuples, tri_result
+        print(tri_node_tuples, tri_result)
         #quadrilateral_node_tuples = [
         #print tri_result, tet_result
         self.simplex_node_tuples = [None, None, tri_node_tuples, tet_node_tuples]
@@ -170,38 +68,36 @@
         #print tri_node_tuples, tri_result
         #self.simplex_node_tuples, self.simplex_result = tesselatetet()
         self.last_mesh = mesh
-        
+
         # {{{ initialization
 
-        # mapping: (vertex_1, vertex_2) -> TreeRayNode 
+        # mapping: (vertex_1, vertex_2) -> TreeRayNode
         # where vertex_i represents a vertex number
         #
         # Assumption: vertex_1 < vertex_2
         self.pair_map = {}
 
         nvertices = len(mesh.vertices[0])
-        
+
         #array containing element whose edge lies on corresponding vertex
         self.hanging_vertex_element = []
-        import six
-        for i in six.moves.range(nvertices):
+        for i in range(nvertices):
             self.hanging_vertex_element.append([])
 
-        import six
         for grp in mesh.groups:
             iel_base = grp.element_nr_base
-            for iel_grp in six.moves.range(grp.nelements):
+            for iel_grp in range(grp.nelements):
                 vert_indices = grp.vertex_indices[iel_grp]
-                for i in six.moves.range(len(vert_indices)):
-                    for j in six.moves.range(i+1, len(vert_indices)):
-                       
-                        #minimum and maximum of the two indices for storing 
+                for i in range(len(vert_indices)):
+                    for j in range(i+1, len(vert_indices)):
+
+                        #minimum and maximum of the two indices for storing
                         #data in vertex_pair
                         min_index = min(vert_indices[i], vert_indices[j])
                         max_index = max(vert_indices[i], vert_indices[j])
 
                         vertex_pair = (min_index, max_index)
-                        #print vertex_pair
+                        #print(vertex_pair)
                         if vertex_pair not in self.pair_map:
                             self.pair_map[vertex_pair] = TreeRayNode(min_index, max_index)
                             self.pair_map[vertex_pair].adjacent_elements.append(iel_base+iel_grp)
@@ -210,39 +106,39 @@
                                 adjacent_elements.append(iel_base+iel_grp))
         # }}}
 
-        #print vert_indices
+        #print(vert_indices)
         #generate reference tuples
         self.index_to_node_tuple = []
         self.index_to_midpoint_tuple = []
-        for d in six.moves.range(len(vert_indices)):
+        for d in range(len(vert_indices)):
             dim = d + 1
             cur_index_to_node_tuple = [()] * dim
-            for i in six.moves.range(0, dim-1):
+            for i in range(0, dim-1):
                 cur_index_to_node_tuple[0] = cur_index_to_node_tuple[0] + (0,)
-            for i in six.moves.range(1, dim):
-                for j in six.moves.range(1, dim):
+            for i in range(1, dim):
+                for j in range(1, dim):
                     if i == j:
                         cur_index_to_node_tuple[i] = cur_index_to_node_tuple[i] + (2,)
                     else:
                         cur_index_to_node_tuple[i] = cur_index_to_node_tuple[i] + (0,)
             cur_index_to_midpoint_tuple = [()] * (int((dim * (dim - 1)) / 2))
             curind = 0
-            for ind1 in six.moves.range(0, len(cur_index_to_node_tuple)):
-                for ind2 in six.moves.range(ind1+1, len(cur_index_to_node_tuple)):
+            for ind1 in range(0, len(cur_index_to_node_tuple)):
+                for ind2 in range(ind1+1, len(cur_index_to_node_tuple)):
                     i = cur_index_to_node_tuple[ind1]
                     j = cur_index_to_node_tuple[ind2]
-                    #print i, j
-                    for k in six.moves.range(0, dim-1):
+                    #print(i, j)
+                    for k in range(0, dim-1):
                         cur = int((i[k] + j[k]) / 2)
                         cur_index_to_midpoint_tuple[curind] = cur_index_to_midpoint_tuple[curind] + (cur,)
                     curind += 1
             self.index_to_node_tuple.append(cur_index_to_node_tuple)
             self.index_to_midpoint_tuple.append(cur_index_to_midpoint_tuple)
         '''
-        self.ray_vertices = np.empty([len(mesh.groups[0].vertex_indices) * 
-            len(mesh.groups[0].vertex_indices[0]) * (len(mesh.groups[0].vertex_indices[0]) - 1) / 2, 2], 
+        self.ray_vertices = np.empty([len(mesh.groups[0].vertex_indices) *
+            len(mesh.groups[0].vertex_indices[0]) * (len(mesh.groups[0].vertex_indices[0]) - 1) / 2, 2],
                 dtype=np.int32)
-        self.ray_elements = np.zeros([len(mesh.groups[0].vertex_indices) * 
+        self.ray_elements = np.zeros([len(mesh.groups[0].vertex_indices) *
             len(mesh.groups[0].vertex_indices[0]) * (len(mesh.groups[0].vertex_indices[0]) - 1)
              / 2, 1, 2], dtype=np.int32)
         self.vertex_to_ray = []
@@ -261,7 +157,7 @@
                         self.vertex_to_ray[grp.vertex_indices[i][k]].append(temp2)
                         count += 1
         ind = 0
-        #print self.ray_vertices
+        #print(self.ray_vertices)
         for i in self.ray_vertices:
             which = 0
             for grp in mesh.groups:
@@ -291,16 +187,16 @@
                 np.bool)
 
     def get_current_mesh(self):
-        
+
         from meshmode.mesh import Mesh
         #return Mesh(vertices, [grp], element_connectivity=self.generate_connectivity(len(self.last_mesh.groups[group].vertex_indices) \
         #            + count*3))
-        groups = [] 
+        groups = []
         grpn = 0
         for grp in self.last_mesh.groups:
             groups.append(np.empty([len(grp.vertex_indices),
                 len(self.last_mesh.groups[grpn].vertex_indices[0])], dtype=np.int32))
-            for iel_grp in xrange(grp.nelements):
+            for iel_grp in range(grp.nelements):
                 for i in range(0, len(grp.vertex_indices[iel_grp])):
                     groups[grpn][iel_grp][i] = grp.vertex_indices[iel_grp][i]
             grpn += 1
@@ -312,9 +208,9 @@
         self.last_mesh = Mesh(self.last_mesh.vertices, grp,\
                 element_connectivity=self.generate_connectivity(len(self.last_mesh.groups[0].vertex_indices),\
                     len(self.last_mesh.vertices[0])))
-        
+
         return self.last_mesh
-    
+
 
     def get_leaves(self, cur_node):
         queue = [cur_node]
@@ -339,7 +235,7 @@
                 queue.append(vertex.left)
                 queue.append(vertex.right)
         return res
-    
+
     def apply_diff(self, cur_node, new_hanging_vertex_elements):
         for el in cur_node.adjacent_add_diff:
             if el not in cur_node.adjacent_elements:
@@ -414,30 +310,27 @@
 
     #refine_flag tells you which elements to split as a numpy array of bools
     def refine(self, refine_flags):
-        import six
         import numpy as np
-        from sets import Set
         #vertices and groups for next generation
         nvertices = len(self.last_mesh.vertices[0])
 
         groups = []
 
-        midpoint_already = Set([])
+        midpoint_already = set()
         grpn = 0
         totalnelements = 0
-
 
         for grp in self.last_mesh.groups:
             iel_base = grp.element_nr_base
             nelements = 0
-            for iel_grp in six.moves.range(grp.nelements):
+            for iel_grp in range(grp.nelements):
                 nelements += 1
                 vertex_indices = grp.vertex_indices[iel_grp]
                 if refine_flags[iel_base+iel_grp]:
                     cur_dim = len(grp.vertex_indices[iel_grp])-1
                     nelements += len(self.simplex_result[cur_dim]) - 1
-                    for i in six.moves.range(len(vertex_indices)):
-                        for j in six.moves.range(i+1, len(vertex_indices)):
+                    for i in range(len(vertex_indices)):
+                        for j in range(i+1, len(vertex_indices)):
                             i_index = vertex_indices[i]
                             j_index = vertex_indices[j]
                             index_tuple = (i_index, j_index) if i_index < j_index else (j_index, i_index)
@@ -452,11 +345,10 @@
         vertices = np.empty([len(self.last_mesh.vertices), nvertices])
 
         new_hanging_vertex_element = [
-                [] for i in six.moves.range(nvertices)]
+                [] for i in range(nvertices)]
 
 #        def remove_element_from_connectivity(vertices, new_hanging_vertex_elements, to_remove):
-#            #print vertices
-#            import six
+#            #print(vertices)
 #            import itertools
 #            if len(vertices) == 2:
 #                min_vertex = min(vertices[0], vertices[1])
@@ -469,8 +361,8 @@
 #            element_rays = []
 #            midpoints = []
 #            split_possible = True
-#            for i in six.moves.range(len(vertices)):
-#                for j in six.moves.range(i+1, len(vertices)):
+#            for i in range(len(vertices)):
+#                for j in range(i+1, len(vertices)):
 #                    min_vertex = min(vertices[i], vertices[j])
 #                    max_vertex = max(vertices[i], vertices[j])
 #                    element_rays.append(self.pair_map[(min_vertex, max_vertex)])
@@ -488,13 +380,13 @@
 #                    node_tuple_to_coord[node_tuple] = vertices[node_index]
 #                for midpoint_index, midpoint_tuple in enumerate(self.index_to_midpoint_tuple[cur_dim]):
 #                    node_tuple_to_coord[midpoint_tuple] = midpoints[midpoint_index]
-#                for i in six.moves.range(len(self.simplex_result[cur_dim])):
+#                for i in range(len(self.simplex_result[cur_dim])):
 #                    next_vertices = []
-#                    for j in six.moves.range(len(self.simplex_result[cur_dim][i])):
+#                    for j in range(len(self.simplex_result[cur_dim][i])):
 #                        next_vertices.append(node_tuple_to_coord[self.simplex_node_tuples[cur_dim][self.simplex_result[cur_dim][i][j]]])
 #                    all_rays_present = True
-#                    for v1 in six.moves.range(len(next_vertices)):
-#                        for v2 in six.moves.range(v1+1, len(next_vertices)):
+#                    for v1 in range(len(next_vertices)):
+#                        for v2 in range(v1+1, len(next_vertices)):
 #                            vertex_tuple = (min(next_vertices[v1], next_vertices[v2]), max(next_vertices[v1], next_vertices[v2]))
 #                            if vertex_tuple not in self.pair_map:
 #                                all_rays_present = False
@@ -503,13 +395,11 @@
 #                    else:
 #                        split_possible = False
 #            if not split_possible:
-#                next_vertices_list = list(itertools.combinations(vertices, len(vertices)-1)) 
+#                next_vertices_list = list(itertools.combinations(vertices, len(vertices)-1))
 #                for next_vertices in next_vertices_list:
 #                    remove_element_from_connectivity(next_vertices, new_hanging_vertex_elements, to_remove)
 
         def add_element_to_connectivity(vertices, new_hanging_vertex_elements, to_add):
-            import six
-            import itertools
             if len(vertices) == 2:
                 min_vertex = min(vertices[0], vertices[1])
                 max_vertex = max(vertices[0], vertices[1])
@@ -521,8 +411,8 @@
             element_rays = []
             midpoints = []
             split_possible = True
-            for i in six.moves.range(len(vertices)):
-                for j in six.moves.range(i+1, len(vertices)):
+            for i in range(len(vertices)):
+                for j in range(i+1, len(vertices)):
                     min_vertex = min(vertices[i], vertices[j])
                     max_vertex = max(vertices[i], vertices[j])
                     element_rays.append(self.pair_map[(min_vertex, max_vertex)])
@@ -538,13 +428,13 @@
                     node_tuple_to_coord[node_tuple] = vertices[node_index]
                 for midpoint_index, midpoint_tuple in enumerate(self.index_to_midpoint_tuple[cur_dim]):
                     node_tuple_to_coord[midpoint_tuple] = midpoints[midpoint_index]
-                for i in six.moves.range(len(self.simplex_result[cur_dim])):
+                for i in range(len(self.simplex_result[cur_dim])):
                     next_vertices = []
-                    for j in six.moves.range(len(self.simplex_result[cur_dim][i])):
+                    for j in range(len(self.simplex_result[cur_dim][i])):
                         next_vertices.append(node_tuple_to_coord[self.simplex_node_tuples[cur_dim][self.simplex_result[cur_dim][i][j]]])
                     all_rays_present = True
-                    for v1 in six.moves.range(len(next_vertices)):
-                        for v2 in six.moves.range(v1+1, len(next_vertices)):
+                    for v1 in range(len(next_vertices)):
+                        for v2 in range(v1+1, len(next_vertices)):
                             vertex_tuple = (min(next_vertices[v1], next_vertices[v2]), max(next_vertices[v1], next_vertices[v2]))
                             if vertex_tuple not in self.pair_map:
                                 all_rays_present = False
@@ -553,10 +443,9 @@
                     else:
                         split_possible = False
             if not split_possible:
-                next_vertices_list = list(itertools.combinations(vertices, len(vertices)-1)) 
+                next_vertices_list = list(itertools.combinations(vertices, len(vertices)-1))
                 for next_vertices in next_vertices_list:
                     add_element_to_connectivity(next_vertices, new_hanging_vertex_elements, to_add)
-#            import six
 #            for node in element_rays:
 #                self.add_element_to_connectivity(node, new_hanging_vertex_elements, to_add)
  #               leaves = self.get_subtree(node)
@@ -569,8 +458,8 @@
  #                       new_hanging_vertex_elements[leaf.right_vertex].append(to_add)
 
 #            next_element_rays = []
-#            for i in six.moves.range(len(element_rays)):
-#                for j in six.moves.range(i+1, len(element_rays)):
+#            for i in range(len(element_rays)):
+#                for j in range(i+1, len(element_rays)):
 #                    if element_rays[i].midpoint is not None and element_rays[j].midpoint is not None:
 #                        min_midpoint = min(element_rays[i].midpoint, element_rays[j].midpoint)
 #                        max_midpoint = max(element_rays[i].midpoint, element_rays[j].midpoint)
@@ -606,10 +495,10 @@
         def check_adjacent_elements(groups, new_hanging_vertex_elements, nelements_in_grp):
             for grp in groups:
                 iel_base = 0
-                for iel_grp in six.moves.range(nelements_in_grp):
+                for iel_grp in range(nelements_in_grp):
                     vertex_indices = grp[iel_grp]
-                    for i in six.moves.range(len(vertex_indices)):
-                        for j in six.moves.range(i+1, len(vertex_indices)):
+                    for i in range(len(vertex_indices)):
+                        for j in range(i+1, len(vertex_indices)):
                             min_index = min(vertex_indices[i], vertex_indices[j])
                             max_index = max(vertex_indices[i], vertex_indices[j])
                             cur_node = self.pair_map[(min_index, max_index)]
@@ -622,16 +511,16 @@
                             assert((iel_base+iel_grp) in new_hanging_vertex_elements[cur_node.left_vertex])
                             assert((iel_base+iel_grp) in new_hanging_vertex_elements[cur_node.right_vertex])
 
-        for i in six.moves.range(len(self.last_mesh.vertices)):
-            for j in six.moves.range(len(self.last_mesh.vertices[i])):
+        for i in range(len(self.last_mesh.vertices)):
+            for j in range(len(self.last_mesh.vertices[i])):
                 vertices[i,j] = self.last_mesh.vertices[i,j]
                 import copy
                 if i == 0:
                     new_hanging_vertex_element[j] = copy.deepcopy(self.hanging_vertex_element[j])
         grpn = 0
         for grp in self.last_mesh.groups:
-            for iel_grp in six.moves.range(grp.nelements):
-                for i in six.moves.range(len(grp.vertex_indices[iel_grp])):
+            for iel_grp in range(grp.nelements):
+                for i in range(len(grp.vertex_indices[iel_grp])):
                     groups[grpn][iel_grp][i] = grp.vertex_indices[iel_grp][i]
             grpn += 1
 
@@ -640,15 +529,15 @@
         nelements_in_grp = grp.nelements
         for grp in self.last_mesh.groups:
             iel_base = grp.element_nr_base
-            for iel_grp in six.moves.range(grp.nelements):
+            for iel_grp in range(grp.nelements):
                 if refine_flags[iel_base+iel_grp]:
                     midpoint_vertices = []
                     midpoint_tuples = []
                     vertex_indices = grp.vertex_indices[iel_grp]
                     #if simplex
                     if len(grp.vertex_indices[iel_grp]) == len(self.last_mesh.vertices)+1:
-                        for i in six.moves.range(len(vertex_indices)):
-                            for j in six.moves.range(i+1, len(vertex_indices)):
+                        for i in range(len(vertex_indices)):
+                            for j in range(i+1, len(vertex_indices)):
                                 min_index = min(vertex_indices[i], vertex_indices[j])
                                 max_index = max(vertex_indices[i], vertex_indices[j])
                                 cur_node = self.pair_map[(min_index, max_index)]
@@ -665,7 +554,7 @@
                                     vertex_pair2 = (max_index, vertices_index)
                                     self.pair_map[vertex_pair1] = cur_node.left
                                     self.pair_map[vertex_pair2] = cur_node.right
-                                    for k in six.moves.range(len(self.last_mesh.vertices)):
+                                    for k in range(len(self.last_mesh.vertices)):
                                         vertices[k, vertices_index] = \
                                         (self.last_mesh.vertices[k, vertex_indices[i]] +
                                         self.last_mesh.vertices[k, vertex_indices[j]]) / 2.0
@@ -678,8 +567,8 @@
 
                         #generate new rays
                         cur_dim = len(grp.vertex_indices[0])-1
-                        for i in six.moves.range(len(midpoint_vertices)):
-                            for j in six.moves.range(i+1, len(midpoint_vertices)):
+                        for i in range(len(midpoint_vertices)):
+                            for j in range(i+1, len(midpoint_vertices)):
                                 min_index = min(midpoint_vertices[i], midpoint_vertices[j])
                                 max_index = max(midpoint_vertices[i], midpoint_vertices[j])
                                 vertex_pair = (min_index, max_index)
@@ -691,8 +580,8 @@
                             node_tuple_to_coord[node_tuple] = grp.vertex_indices[iel_grp][node_index]
                         for midpoint_index, midpoint_tuple in enumerate(self.index_to_midpoint_tuple[cur_dim]):
                             node_tuple_to_coord[midpoint_tuple] = midpoint_vertices[midpoint_index]
-                        for i in six.moves.range(len(self.simplex_result[cur_dim])):
-                            for j in six.moves.range(len(self.simplex_result[cur_dim][i])):
+                        for i in range(len(self.simplex_result[cur_dim])):
+                            for j in range(len(self.simplex_result[cur_dim][i])):
                                 if i == 0:
                                     groups[grpn][iel_grp][j] = \
                                             node_tuple_to_coord[self.simplex_node_tuples[cur_dim][self.simplex_result[cur_dim][i][j]]]
@@ -708,14 +597,14 @@
 #                            node_tuple_to_coord[node_tuple] = grp.vertex_indices[iel_grp][node_index]
 #                        def generate_all_tuples(cur_list):
 #                            if len(cur_list[len(cur_list)-1])
-                                
+
 
         #clear connectivity data
         for grp in self.last_mesh.groups:
             iel_base = grp.element_nr_base
-            for iel_grp in six.moves.range(grp.nelements):
-                for i in six.moves.range(len(grp.vertex_indices[iel_grp])):
-                    for j in six.moves.range(i+1, len(grp.vertex_indices[iel_grp])):
+            for iel_grp in range(grp.nelements):
+                for i in range(len(grp.vertex_indices[iel_grp])):
+                    for j in range(i+1, len(grp.vertex_indices[iel_grp])):
                         min_vert = min(grp.vertex_indices[iel_grp][i], grp.vertex_indices[iel_grp][j])
                         max_vert = max(grp.vertex_indices[iel_grp][i], grp.vertex_indices[iel_grp][j])
                         vertex_pair = (min_vert, max_vert)
@@ -732,9 +621,9 @@
 
         nelements_in_grp = grp.nelements
         for grp in groups:
-            for iel_grp in six.moves.range(len(grp)):
+            for iel_grp in range(len(grp)):
                 add_verts = []
-                for i in six.moves.range(len(grp[iel_grp])):
+                for i in range(len(grp[iel_grp])):
                     add_verts.append(grp[iel_grp][i])
                 add_element_to_connectivity(add_verts, new_hanging_vertex_element, iel_base+iel_grp)
         #assert ray connectivity
@@ -755,60 +644,55 @@
         return self.last_mesh
 
     def print_rays(self, ind):
-        import six
-        for i in six.moves.range(len(self.last_mesh.groups[0].vertex_indices[ind])):
-            for j in six.moves.range(i+1, len(self.last_mesh.groups[0].vertex_indices[ind])):
+        for i in range(len(self.last_mesh.groups[0].vertex_indices[ind])):
+            for j in range(i+1, len(self.last_mesh.groups[0].vertex_indices[ind])):
                 mn = min(self.last_mesh.groups[0].vertex_indices[ind][i],
                         self.last_mesh.groups[0].vertex_indices[ind][j])
                 mx = max(self.last_mesh.groups[0].vertex_indices[ind][j],
                         self.last_mesh.groups[0].vertex_indices[ind][i])
                 vertex_pair = (mn, mx)
-                print 'LEFT VERTEX:', self.pair_map[vertex_pair].left_vertex
-                print 'RIGHT VERTEX:', self.pair_map[vertex_pair].right_vertex
-                print 'ADJACENT:'
+                print('LEFT VERTEX:', self.pair_map[vertex_pair].left_vertex)
+                print('RIGHT VERTEX:', self.pair_map[vertex_pair].right_vertex)
+                print('ADJACENT:')
                 rays = self.get_leaves(self.pair_map[vertex_pair])
                 for k in rays:
-                    print k.adjacent_elements
+                    print(k.adjacent_elements)
     '''
     def print_rays(self, groups, ind):
-        import six
-        for i in six.moves.range(len(groups[0][ind])):
-            for j in six.moves.range(i+1, len(groups[0][ind])):
+        for i in range(len(groups[0][ind])):
+            for j in range(i+1, len(groups[0][ind])):
                 mn = min(groups[0][ind][i], groups[0][ind][j])
                 mx = max(groups[0][ind][i], groups[0][ind][j])
                 vertex_pair = (mn, mx)
-                print 'LEFT VERTEX:', self.pair_map[vertex_pair].left_vertex
-                print 'RIGHT VERTEX:', self.pair_map[vertex_pair].right_vertex
-                print 'ADJACENT:'
+                print('LEFT VERTEX:', self.pair_map[vertex_pair].left_vertex)
+                print('RIGHT VERTEX:', self.pair_map[vertex_pair].right_vertex)
+                print('ADJACENT:')
                 rays = self.get_leaves(self.pair_map[vertex_pair])
                 for k in rays:
-                    print k.adjacent_elements
+                    print(k.adjacent_elements)
     '''
 
- 
     def print_hanging_elements(self, ind):
-        import six
         for i in self.last_mesh.groups[0].vertex_indices[ind]:
-            print "IND:", i, self.hanging_vertex_element[i]
+            print("IND:", i, self.hanging_vertex_element[i])
 
     def generate_connectivity(self, nelements, nvertices, groups):
         # medium-term FIXME: make this an incremental update
         # rather than build-from-scratch
-        import six
-        vertex_to_element = [[] for i in xrange(nvertices)]
+        vertex_to_element = [[] for i in range(nvertices)]
         element_index = 0
         for grp in groups:
-            for iel_grp in xrange(len(grp)):
+            for iel_grp in range(len(grp)):
                 for ivertex in grp[iel_grp]:
                     vertex_to_element[ivertex].append(element_index)
                 element_index += 1
-        element_to_element = [set() for i in xrange(nelements)]
+        element_to_element = [set() for i in range(nelements)]
         element_index = 0
         if self.lazy:
             for grp in groups:
-                for iel_grp in six.moves.range(len(grp)):
-                    for i in six.moves.range(len(grp[iel_grp])):
-                        for j in six.moves.range(i+1, len(grp[iel_grp])):
+                for iel_grp in range(len(grp)):
+                    for i in range(len(grp[iel_grp])):
+                        for j in range(i+1, len(grp[iel_grp])):
                             vertex_pair = (min(grp[iel_grp][i], grp[iel_grp][j]), max(grp[iel_grp][i], grp[iel_grp][j]))
                             #print 'iel:', iel_grp, 'pair:', vertex_pair
                             if vertex_pair not in self.seen_tuple:
@@ -817,7 +701,7 @@
 
         else:
             for grp in groups:
-                for iel_grp in xrange(len(grp)):
+                for iel_grp in range(len(grp)):
                     for ivertex in grp[iel_grp]:
                         element_to_element[element_index].update(
                                 vertex_to_element[ivertex])
@@ -826,8 +710,8 @@
                                 if element_index != hanging_element:
                                     element_to_element[element_index].update([hanging_element])
                                     element_to_element[hanging_element].update([element_index])
-                    for i in six.moves.range(len(grp[iel_grp])):
-                        for j in six.moves.range(i+1, len(grp[iel_grp])):
+                    for i in range(len(grp[iel_grp])):
+                        for j in range(i+1, len(grp[iel_grp])):
                             vertex_pair = (min(grp[iel_grp][i], grp[iel_grp][j]),
                                     max(grp[iel_grp][i], grp[iel_grp][j]))
                             #element_to_element[element_index].update(
@@ -849,11 +733,11 @@
                             element_to_element[self.hanging_vertex_element[ivertex][0]].update([element_index])
                             '''
                     element_index += 1
-        print len(element_to_element)
+        print(len(element_to_element))
         for iel, neighbors in enumerate(element_to_element):
             if iel in neighbors:
                 neighbors.remove(iel)
-        #print self.ray_elements
+        #print(self.ray_elements)
         '''
         for ray in self.rays:
             curnode = ray.first
