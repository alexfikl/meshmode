--- conflicted
+++ resolved
@@ -84,11 +84,6 @@
         if perform_vertex_updates:
             inew_vertex = mesh.nvertices
 
-<<<<<<< HEAD
-        for group in mesh.groups:
-            bisection_info = self._get_bisection_tesselation_info(
-                    type(group), group.dim)
-=======
         from meshmode.mesh.refinement.tesselate import (
                 get_group_tesselation_info,
                 get_group_midpoints,
@@ -96,7 +91,6 @@
 
         for igrp, group in enumerate(mesh.groups):
             el_tess_info = get_group_tesselation_info(group)
->>>>>>> b48b8c11
 
             # {{{ compute counts and index arrays
 
