--- conflicted
+++ resolved
@@ -48,12 +48,8 @@
     actx = actx_factory()
 
     mesh = mgen.generate_regular_rect_mesh(
-<<<<<<< HEAD
-            a=(0, 0)*2, b=(5, 3), npoints_per_axis=(10, 6,), order=3)
-=======
-            a=(0,)*dim, b=(5, 3, 4)[:dim], n=(10, 6, 7)[:dim],
+            a=(0,)*dim, b=(5, 3, 4)[:dim], npoints_per_axis=(10, 6, 7)[:dim],
             order=3, mesh_type=mesh_type)
->>>>>>> 6babb799
 
     from meshmode.discretization import Discretization
     from meshmode.discretization.poly_element import \
